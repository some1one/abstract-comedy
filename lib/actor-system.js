--- conflicted
+++ resolved
@@ -63,20 +63,8 @@
     this.log = options.log || new Logger();
     this.options = _.clone(options);
     this.resourceDefPromises = {};
-<<<<<<< HEAD
-    this.resourceDefClassesPromise = P.resolve([]);
+    this.resourceDefClassesPromise = this._loadResourceDefinitions(options.resources);
     this.marshallers = {};
-
-    if (options.resources) {
-      this.resourceDefClassesPromise = P.map(options.resources, resource => {
-        if (_.isString(resource)) return this._loadDefinition(resource);
-
-        return resource;
-      });
-    }
-=======
-    this.resourceDefClassesPromise = this._loadResourceDefinitions(options.resources);
->>>>>>> 23c8ccf4
 
     if (options.test) this.log.setLevel(this.log.levels().Error); // Only output errors in tests.
 
@@ -98,8 +86,7 @@
 
     if (options.root) {
       // Create root with custom behaviour.
-<<<<<<< HEAD
-      this.rootActorPromise = contextPromise
+      this.rootActorPromise = P.resolve()
         .then(() => {
           if (!options.rootParameters) return;
 
@@ -138,12 +125,6 @@
           mode: 'in-memory',
           customParameters: customParameters
         }));
-=======
-      this.rootActorPromise = this.createActor(options.root, null, {
-        mode: 'in-memory',
-        customParameters: options.rootParameters
-      });
->>>>>>> 23c8ccf4
 
       if (options.parent && options.mode) {
         if (options.mode == 'forked') {
